# -*- coding: utf-8 -*-

# Copyright 2018 IBM.
#
# Licensed under the Apache License, Version 2.0 (the "License");
# you may not use this file except in compliance with the License.
# You may obtain a copy of the License at
#
#     http://www.apache.org/licenses/LICENSE-2.0
#
# Unless required by applicable law or agreed to in writing, software
# distributed under the License is distributed on an "AS IS" BASIS,
# WITHOUT WARRANTIES OR CONDITIONS OF ANY KIND, either express or implied.
# See the License for the specific language governing permissions and
# limitations under the License.
# =============================================================================
"""Algorithm discovery methods, Error and Base classes"""

from .aqua_error import AquaError
from ._discover import (
    PLUGGABLES_ENTRY_POINT, PluggableType, refresh_pluggables,
    local_pluggables_types, local_pluggables, get_pluggable_class,
    get_pluggable_configuration, register_pluggable, deregister_pluggable)
from .utils.backend_utils import (
    get_aer_backend, get_backends_from_provider, get_backend_from_provider,
    get_local_providers, register_ibmq_and_get_known_providers,
    get_provider_from_backend, enable_ibmq_account, disable_ibmq_account)
from .pluggable import Pluggable
from .utils.mct import mct
from .utils.mcu1 import mcu1
from .utils.mcu3 import mcu3
from .utils.mcmt import mcmt
from .quantum_instance import QuantumInstance
from .operator import Operator
from .algorithms import QuantumAlgorithm
<<<<<<< HEAD
from ._aqua import run_algorithm, run_algorithm_to_json, build_algorithm_from_dict
from ._logging import (get_logging_level, build_logging_config,
                       set_logging_config, get_aqua_logging, set_aqua_logging)

__version__ = '0.4.2'

__all__ = [
    'AquaError', 'Pluggable', 'Operator', 'QuantumAlgorithm',
    'PLUGGABLES_ENTRY_POINT', 'PluggableType', 'refresh_pluggables',
    'QuantumInstance', 'get_aer_backend', 'get_backends_from_provider',
    'get_backend_from_provider', 'get_local_providers',
    'register_ibmq_and_get_known_providers', 'get_provider_from_backend',
    'enable_ibmq_account', 'disable_ibmq_account', 'mct', 'mcu1', 'mcu3',
    'mcmt', 'local_pluggables_types', 'local_pluggables',
    'get_pluggable_class', 'get_pluggable_configuration', 'register_pluggable',
    'deregister_pluggable', 'run_algorithm', 'run_algorithm_to_json',
    'build_algorithm_from_dict', 'get_logging_level', 'build_logging_config',
    'set_logging_config', 'get_aqua_logging', 'set_aqua_logging'
]
=======
from .qiskit_aqua import (QiskitAqua,
                          run_algorithm,
                          run_algorithm_to_json)
from ._logging import (get_logging_level,
                       build_logging_config,
                       set_logging_config,
                       get_aqua_logging,
                       set_aqua_logging)

__version__ = '0.4.2'

__all__ = ['AquaError',
           'Pluggable',
           'Operator',
           'QuantumAlgorithm',
           'PLUGGABLES_ENTRY_POINT',
           'PluggableType',
           'refresh_pluggables',
           'QuantumInstance',
           'get_aer_backend',
           'get_backends_from_provider',
           'get_backend_from_provider',
           'get_local_providers',
           'register_ibmq_and_get_known_providers',
           'get_provider_from_backend',
           'enable_ibmq_account',
           'disable_ibmq_account',
           'mct',
           'mcu1',
           'mcu3',
           'local_pluggables_types',
           'local_pluggables',
           'get_pluggable_class',
           'get_pluggable_configuration',
           'register_pluggable',
           'deregister_pluggable',
           'QiskitAqua',
           'run_algorithm',
           'run_algorithm_to_json',
           'get_logging_level',
           'build_logging_config',
           'set_logging_config',
           'get_aqua_logging',
           'set_aqua_logging']
>>>>>>> 0d2ae7e2
<|MERGE_RESOLUTION|>--- conflicted
+++ resolved
@@ -17,14 +17,23 @@
 """Algorithm discovery methods, Error and Base classes"""
 
 from .aqua_error import AquaError
-from ._discover import (
-    PLUGGABLES_ENTRY_POINT, PluggableType, refresh_pluggables,
-    local_pluggables_types, local_pluggables, get_pluggable_class,
-    get_pluggable_configuration, register_pluggable, deregister_pluggable)
-from .utils.backend_utils import (
-    get_aer_backend, get_backends_from_provider, get_backend_from_provider,
-    get_local_providers, register_ibmq_and_get_known_providers,
-    get_provider_from_backend, enable_ibmq_account, disable_ibmq_account)
+from ._discover import (PLUGGABLES_ENTRY_POINT,
+                        PluggableType,
+                        refresh_pluggables,
+                        local_pluggables_types,
+                        local_pluggables,
+                        get_pluggable_class,
+                        get_pluggable_configuration,
+                        register_pluggable,
+                        deregister_pluggable)
+from .utils.backend_utils import (get_aer_backend,
+                                  get_backends_from_provider,
+                                  get_backend_from_provider,
+                                  get_local_providers,
+                                  register_ibmq_and_get_known_providers,
+                                  get_provider_from_backend,
+                                  enable_ibmq_account,
+                                  disable_ibmq_account)
 from .pluggable import Pluggable
 from .utils.mct import mct
 from .utils.mcu1 import mcu1
@@ -33,27 +42,6 @@
 from .quantum_instance import QuantumInstance
 from .operator import Operator
 from .algorithms import QuantumAlgorithm
-<<<<<<< HEAD
-from ._aqua import run_algorithm, run_algorithm_to_json, build_algorithm_from_dict
-from ._logging import (get_logging_level, build_logging_config,
-                       set_logging_config, get_aqua_logging, set_aqua_logging)
-
-__version__ = '0.4.2'
-
-__all__ = [
-    'AquaError', 'Pluggable', 'Operator', 'QuantumAlgorithm',
-    'PLUGGABLES_ENTRY_POINT', 'PluggableType', 'refresh_pluggables',
-    'QuantumInstance', 'get_aer_backend', 'get_backends_from_provider',
-    'get_backend_from_provider', 'get_local_providers',
-    'register_ibmq_and_get_known_providers', 'get_provider_from_backend',
-    'enable_ibmq_account', 'disable_ibmq_account', 'mct', 'mcu1', 'mcu3',
-    'mcmt', 'local_pluggables_types', 'local_pluggables',
-    'get_pluggable_class', 'get_pluggable_configuration', 'register_pluggable',
-    'deregister_pluggable', 'run_algorithm', 'run_algorithm_to_json',
-    'build_algorithm_from_dict', 'get_logging_level', 'build_logging_config',
-    'set_logging_config', 'get_aqua_logging', 'set_aqua_logging'
-]
-=======
 from .qiskit_aqua import (QiskitAqua,
                           run_algorithm,
                           run_algorithm_to_json)
@@ -84,6 +72,7 @@
            'mct',
            'mcu1',
            'mcu3',
+           'mcmt',
            'local_pluggables_types',
            'local_pluggables',
            'get_pluggable_class',
@@ -97,5 +86,4 @@
            'build_logging_config',
            'set_logging_config',
            'get_aqua_logging',
-           'set_aqua_logging']
->>>>>>> 0d2ae7e2
+           'set_aqua_logging']