
# -*- coding: utf-8 -*-

# This code is part of Qiskit.
#
# (C) Copyright IBM 2018, 2019.
#
# This code is licensed under the Apache License, Version 2.0. You may
# obtain a copy of this license in the LICENSE.txt file in the root directory
# of this source tree or at http://www.apache.org/licenses/LICENSE-2.0.
#
# Any modifications or derivative works of this code must retain this
# copyright notice, and modified files need to carry a notice indicating
# that they have been altered from the originals.
"""
The Iterative Quantum Amplitude Estimation Algorithm.
"""

from typing import Optional
import logging
import numpy as np
from scipy.stats import beta

from qiskit import ClassicalRegister, QuantumRegister, QuantumCircuit
from qiskit.aqua import AquaError
from qiskit.aqua.utils.circuit_factory import CircuitFactory
from qiskit.aqua.utils.validation import validate_range, validate_in_set

from .ae_algorithm import AmplitudeEstimationAlgorithm

logger = logging.getLogger(__name__)


class IterativeAmplitudeEstimation(AmplitudeEstimationAlgorithm):
    """
    This class implements the Iterative Quantum Amplitude Estimation (QAE) algorithm, proposed
    in https://arxiv.org/abs/1912.05559. The output of the algorithm is an estimate that,
    with at least probability 1 - alpha, differs by epsilon to the target value, where
    both alpha and epsilon can be specified.

    It differs from the original QAE algorithm proposed by Brassard
    (https://arxiv.org/abs/quant-ph/0005055) in that it does not rely on Quantum Phase Estimation,
    but is only based on Grover's algorithm. Iterative IQAE iteratively applies carefully selected
    Grover iterations to find an estimate for the target amplitude.
    """

<<<<<<< HEAD
    CONFIGURATION = {
        'name': 'IterativeAmplitudeEstimation',
        'description': 'Iterative Amplitude Estimation Algorithm',
        'input_schema': {
            '$schema': 'http://json-schema.org/draft-07/schema#',
            'id': 'IterativeAmplitudeEstimation_schema',
            'type': 'object',
            'properties': {
                'epsilon': {
                    'type': 'number',
                    'default': 0.01,
                    'minimum': 0.0,
                    'maximum': 0.5,
                },
                'alpha': {
                    'type': 'number',
                    'default': 0.05,
                    'minimum': 0.0,
                    'maximum': 1.0,
                },
            },
            'additionalProperties': False
        },
        'problems': ['uncertainty'],
        'depends': [
            {
                'pluggable_type': 'uncertainty_problem',
                'default': {
                    'name': 'EuropeanCallDelta'
                }
            },
        ],
    }

    def __init__(self, epsilon, alpha, confint_method='beta', min_ratio=2, a_factory=None,
                 q_factory=None, i_objective=None):
=======
    def __init__(self, epsilon: float, alpha: float,
                 ci_method: str = 'beta', min_ratio: float = 2,
                 a_factory: Optional[CircuitFactory] = None,
                 q_factory: Optional[CircuitFactory] = None,
                 i_objective: Optional[int] = None) -> None:
>>>>>>> 14509f8e
        """
        Initializer.

        The output of the algorithm is an estimate for the amplitude `a`, that with at least
        probability 1 - alpha has an error of epsilon. The number of A operator calls scales
        linearly in 1/epsilon (up to a logarithmic factor).

        Args:
<<<<<<< HEAD
            epsilon (float): target precision for estimation target `a`
            alpha (float): confidence level, the target probability is 1 - alpha
            confint_method (str): statistical method used to estimate the confidence intervals in
                each iteration, can be 'chernoff' for the Chernoff intervals or 'beta' for the
=======
            epsilon: target precision for estimation target `a`
                    , has values between 0 and 0.5.
            alpha: confidence level, the target probability is 1 - alpha
                    , has values between 0 and 1.
            ci_method: statistical method used to estimate the confidence intervals in each
                iteration, can be 'chernoff' for the Chernoff intervals or 'beta' for the
>>>>>>> 14509f8e
                Clopper-Pearson intervals (default)
            min_ratio: minimal q-ratio (K_{i+1} / K_i) for FindNextK
            a_factory: the A operator, specifying the QAE problem
            q_factory: the Q operator (Grover operator), constructed from the
                A operator
            i_objective: index of the objective qubit, that marks the 'good/bad' states

        Raises:
            AquaError: if the method to compute the confidence intervals is not supported
        """
        validate_range('epsilon', epsilon, 0, 0.5)
        validate_range('alpha', alpha, 0, 1)
        validate_in_set('ci_method', ci_method, {'chernoff', 'beta'})
        super().__init__(a_factory, q_factory, i_objective)

        # store parameters
        self._epsilon = epsilon
        self._alpha = alpha
        self._min_ratio = min_ratio
<<<<<<< HEAD

        if confint_method in ['chernoff', 'beta']:
            self._confint_method = confint_method
        else:
            raise AquaError('invalid method to compute confidence intervals')
=======
        self._ci_method = ci_method
>>>>>>> 14509f8e

        # results dictionary
        self._ret = {}

    @property
    def precision(self):
        """
        Returns the target precision `epsilon` of the algorithm

        Returns:
            float: target precision
        """
        return self._epsilon

    @precision.setter
    def precision(self, epsilon):
        """
        Set the target precision of the algorithm.

        Args:
            epsilon (float): target precision for estimation target a
        """
        self._epsilon = epsilon

    def _find_next_k(self, k, upper_half_circle, theta_interval, min_ratio=2):
        """
        Find the largest integer k_next, such that the interval (4 * k_next + 2)*theta_interval
        lies completely in [0, pi] or [pi, 2pi], for theta_interval = (theta_lower, theta_upper).

        Args:
            k (int): current power of the Q operator
            upper_half_circle (bool): boolean flag of whether theta_interval lies in the
                upper half-circle [0, pi] or in the lower one [pi, 2pi]
            theta_interval (tuple(float, float)): current confidence interval for the angle
                theta, i.e. (theta_lower, theta_upper)
            min_ratio (float): minimal ratio K/K_next allowed in the algorithm

        Returns:
            tuple(int, bool): next power k, and boolean flag for the extrapolated interval

        Raises:
            AquaError: if min_ratio is smaller or equal to 1
        """
        if min_ratio <= 1:
            raise AquaError('min_ratio must be larger than 1 to ensure convergence')

        # initialize variables
        theta_l, theta_u = theta_interval
        old_scaling = 4 * k + 2  # current scaling factor, called K := (4k + 2)

        # the largest feasible scaling factor K cannot be larger than K_max,
        # which is bounded by the length of the current confidence interval
        max_scaling = int(1 / (2 * (theta_u - theta_l)))
        scaling = max_scaling - (max_scaling - 2) % 4  # bring into the form 4 * k_max + 2

        # find the largest feasible scaling factor K_next, and thus k_next
        while scaling >= min_ratio * old_scaling:
            theta_min = scaling * theta_l - int(scaling * theta_l)
            theta_max = scaling * theta_u - int(scaling * theta_u)

            if theta_min <= theta_max <= 0.5 and theta_min <= 0.5:
                # the extrapolated theta interval is in the upper half-circle
                upper_half_circle = True
                return int((scaling - 2) / 4), upper_half_circle

            elif theta_max >= 0.5 and theta_max >= theta_min >= 0.5:
                # the extrapolated theta interval is in the upper half-circle
                upper_half_circle = False
                return int((scaling - 2) / 4), upper_half_circle

            scaling -= 4

        # if we do not find a feasible k, return the old one
        return int(k), upper_half_circle

    def construct_circuit(self, k, measurement=False):
        """
        Construct the circuit Q^k A |0>, with the A operator specifying the QAE problem and
        the Grover operator Q.

        Args:
            k (int): the power of Q operator
            measurement (bool): boolean flag to indicate if measurements should be included in the
                circuits

        Returns:
            QuantumCircuit: the circuit Q^k A |0>
        """
        # set up circuit
        q = QuantumRegister(self.a_factory.num_target_qubits, 'q')
        circuit = QuantumCircuit(q, name='circuit')

        # get number of ancillas and add register if needed
        num_ancillas = np.maximum(self.a_factory.required_ancillas(),
                                  self.q_factory.required_ancillas())

        q_aux = None
        # pylint: disable=comparison-with-callable
        if num_ancillas > 0:
            q_aux = QuantumRegister(num_ancillas, 'aux')
            circuit.add_register(q_aux)

        # add classical register if needed
        if measurement:
            c = ClassicalRegister(1)
            circuit.add_register(c)

        # add A operator
        self.a_factory.build(circuit, q, q_aux)

        # add Q^k
        if k != 0:
            self.q_factory.build_power(circuit, q, k, q_aux)

        # add optional measurement
        if measurement:
            circuit.measure(q[self.i_objective], c[0])

        return circuit

    def _probability_to_measure_one(self, counts_or_statevector):
        """
        Convenient function to get the probability to measure '1' in the last qubit

        Args:
            counts_or_statevector (Union(dict, numpy.array, list)): either the counts dictionary
                returned from the qasm_simulator (with one measured qubit only!) or the statevector
                returned from the statevector_simulator

        Returns:
            Union(tuple(int, float), float): if a dict is given, it returns
                (#one-counts, #one-counts/#all-counts), otherwise Pr(measure '1' in the last qubit)
        """
        if isinstance(counts_or_statevector, dict):
            one_counts = counts_or_statevector.get('1', 0)
            return int(one_counts), one_counts / sum(counts_or_statevector.values())
        else:
            statevector = counts_or_statevector
            num_qubits = self.a_factory.num_target_qubits

            # sum over all amplitudes where the objective qubit is 1
            prob = 0
            for i, amplitude in enumerate(statevector):
                if ('{:0%db}' % num_qubits).format(i)[-(1 + self.i_objective)] == '1':
                    prob = prob + np.abs(amplitude)**2

            return prob

    def _chernoff_confint(self, value, shots, max_rounds, alpha):
        """
        Compute the Chernoff confidence interval for i.i.d. Bernoulli trials with `shots` samples:

            [value - eps, value + eps], where eps = sqrt(3 * log(2 * max_rounds/ alpha) / shots)

        but at most [0, 1].

        Args:
            value (float): the current estimate
            shots (int): the number of shots
            max_rounds (int): the maximum number of rounds, used to compute epsilon_a
            alpha (float): the confidence level, used to compute epsilon_a

        Returns:
            tuple(float, float): the Chernoff confidence interval
        """
        eps = np.sqrt(3 * np.log(2 * max_rounds / alpha) / shots)
        lower = np.maximum(0, value - eps)
        upper = np.minimum(1, value + eps)
        return lower, upper

    def _clopper_pearson_confint(self, counts, shots, alpha):
        lower, upper = 0, 1

        # if counts == 0, the beta quantile returns nan
        if counts != 0:
            lower = beta.ppf(alpha / 2, counts, shots - counts + 1)

        # if counts == shots, the beta quantile returns nan
        if counts != shots:
            upper = beta.ppf(1 - alpha / 2, counts + 1, shots - counts)

        return lower, upper

    def _run(self):
        # check if A factory has been set
        if self.a_factory is None:
            raise AquaError("a_factory must be set!")

        # initialize memory variables
        powers = [0]  # list of powers k: Q^k, (called 'k' in paper)
        ratios = []  # list of multiplication factors (called 'q' in paper)
        theta_intervals = [[0, 1 / 4]]  # a priori knowledge of theta / 2 / pi
        a_intervals = [[0, 1]]  # a priori knowledge of the confidence interval of the estimate a
        num_oracle_queries = 0
        num_one_shots = []

        # maximum number of rounds
        max_rounds = int(np.log(self._min_ratio * np.pi / 8
                                / self._epsilon) / np.log(self._min_ratio)) + 1
        upper_half_circle = True  # initially theta is in the upper half-circle

        # for statevector we can directly return the probability to measure 1
        # note, that no iterations here are necessary
        if self._quantum_instance.is_statevector:
            # simulate circuit
            circuit = self.construct_circuit(k=0, measurement=False)
            ret = self._quantum_instance.execute(circuit)

            # get statevector
            statevector = ret.get_statevector(circuit)

            # calculate the probability of measuring '1'
            prob = self._probability_to_measure_one(statevector)

            a_confidence_interval = [prob, prob]
            a_intervals.append(a_confidence_interval)

            theta_i_interval = [np.arccos(1 - 2 * a_i) / 2 / np.pi for a_i in a_confidence_interval]
            theta_intervals.append(theta_i_interval)
            num_oracle_queries = 1

        else:
            num_iterations = 0  # keep track of the number of iterations
            shots = self._quantum_instance._run_config.shots  # number of shots per iteration

            # do while loop, keep in mind that we scaled theta mod 2pi such that it lies in [0,1]
            while theta_intervals[-1][1] - theta_intervals[-1][0] > self._epsilon / np.pi:
                num_iterations += 1

                # get the next k
                k, upper_half_circle = self._find_next_k(powers[-1], upper_half_circle,
                                                         theta_intervals[-1],
                                                         min_ratio=self._min_ratio)

                # store the variables
                powers.append(k)
                ratios.append((2 * powers[-1] + 1) / (2 * powers[-2] + 1))

                # run measurements for Q^k A|0> circuit
                circuit = self.construct_circuit(k, measurement=True)
                ret = self._quantum_instance.execute(circuit)

                # get the counts and store them
                counts = ret.get_counts(circuit)

                # calculate the probability of measuring '1', 'prob' is a_i in the paper
                one_counts, prob = self._probability_to_measure_one(counts)
                num_one_shots.append(one_counts)

                # track number of Q-oracle calls
                num_oracle_queries += shots * k

                # if on the previous iterations we have K_{i-1} == K_i, we sum these samples up
                j = 1  # number of times we stayed fixed at the same K
                round_shots = shots
                round_one_counts = one_counts
                if num_iterations > 1:
                    while powers[num_iterations - j] == powers[num_iterations] \
                            and num_iterations >= j + 1:
                        j = j + 1
                        round_shots += shots
                        round_one_counts += num_one_shots[-j]

                # compute a_min_i, a_max_i
                if self._confint_method == 'chernoff':
                    a_i_min, a_i_max = self._chernoff_confint(prob, round_shots, max_rounds,
                                                              self._alpha)
                else:  # 'beta'
                    a_i_min, a_i_max = self._clopper_pearson_confint(round_one_counts, round_shots,
                                                                     self._alpha / max_rounds)

                # compute theta_min_i, theta_max_i
                if upper_half_circle:
                    theta_min_i = np.arccos(1 - 2 * a_i_min) / 2 / np.pi
                    theta_max_i = np.arccos(1 - 2 * a_i_max) / 2 / np.pi
                else:
                    theta_min_i = 1 - np.arccos(1 - 2 * a_i_max) / 2 / np.pi
                    theta_max_i = 1 - np.arccos(1 - 2 * a_i_min) / 2 / np.pi

                # compute theta_u, theta_l of this iteration
                scaling = 4 * k + 2  # current K_i factor
                theta_u = (int(scaling * theta_intervals[-1][1]) + theta_max_i) / scaling
                theta_l = (int(scaling * theta_intervals[-1][0]) + theta_min_i) / scaling
                theta_intervals.append([theta_l, theta_u])

                # compute a_u_i, a_l_i
                a_u = np.sin(2 * np.pi * theta_u)**2
                a_l = np.sin(2 * np.pi * theta_l)**2
                a_intervals.append([a_l, a_u])

        # get the latest confidence interval for the estimate of a
        a_confidence_interval = a_intervals[-1]

        # the final estimate is the mean of the confidence interval
        value = np.mean(a_confidence_interval)

        # transform to estimate
        estimation = self.a_factory.value_to_estimation(value)
        confidence_interval = [self.a_factory.value_to_estimation(x) for x in a_confidence_interval]

        # add result items to the results dictionary
        self._ret = {
            'value': value,
            'value_confidence_interval': a_confidence_interval,
            'confidence_interval': confidence_interval,
            'estimation': estimation,
            'alpha': self._alpha,
            'actual_epsilon': (confidence_interval[1] - confidence_interval[0]) / 2,
            'num_oracle_queries': num_oracle_queries,
            'a_intervals': a_intervals,
            'theta_intervals': theta_intervals,
            'powers': powers,
            'ratios': ratios,
        }

        return self._ret<|MERGE_RESOLUTION|>--- conflicted
+++ resolved
@@ -44,50 +44,11 @@
     Grover iterations to find an estimate for the target amplitude.
     """
 
-<<<<<<< HEAD
-    CONFIGURATION = {
-        'name': 'IterativeAmplitudeEstimation',
-        'description': 'Iterative Amplitude Estimation Algorithm',
-        'input_schema': {
-            '$schema': 'http://json-schema.org/draft-07/schema#',
-            'id': 'IterativeAmplitudeEstimation_schema',
-            'type': 'object',
-            'properties': {
-                'epsilon': {
-                    'type': 'number',
-                    'default': 0.01,
-                    'minimum': 0.0,
-                    'maximum': 0.5,
-                },
-                'alpha': {
-                    'type': 'number',
-                    'default': 0.05,
-                    'minimum': 0.0,
-                    'maximum': 1.0,
-                },
-            },
-            'additionalProperties': False
-        },
-        'problems': ['uncertainty'],
-        'depends': [
-            {
-                'pluggable_type': 'uncertainty_problem',
-                'default': {
-                    'name': 'EuropeanCallDelta'
-                }
-            },
-        ],
-    }
-
-    def __init__(self, epsilon, alpha, confint_method='beta', min_ratio=2, a_factory=None,
-                 q_factory=None, i_objective=None):
-=======
     def __init__(self, epsilon: float, alpha: float,
-                 ci_method: str = 'beta', min_ratio: float = 2,
+                 confint_method: str = 'beta', min_ratio: float = 2,
                  a_factory: Optional[CircuitFactory] = None,
                  q_factory: Optional[CircuitFactory] = None,
                  i_objective: Optional[int] = None) -> None:
->>>>>>> 14509f8e
         """
         Initializer.
 
@@ -96,19 +57,10 @@
         linearly in 1/epsilon (up to a logarithmic factor).
 
         Args:
-<<<<<<< HEAD
-            epsilon (float): target precision for estimation target `a`
-            alpha (float): confidence level, the target probability is 1 - alpha
-            confint_method (str): statistical method used to estimate the confidence intervals in
+            epsilon: target precision for estimation target `a`, has values between 0 and 0.5
+            alpha: confidence level, the target probability is 1 - alpha, has values between 0 and 1
+            confint_method: statistical method used to estimate the confidence intervals in
                 each iteration, can be 'chernoff' for the Chernoff intervals or 'beta' for the
-=======
-            epsilon: target precision for estimation target `a`
-                    , has values between 0 and 0.5.
-            alpha: confidence level, the target probability is 1 - alpha
-                    , has values between 0 and 1.
-            ci_method: statistical method used to estimate the confidence intervals in each
-                iteration, can be 'chernoff' for the Chernoff intervals or 'beta' for the
->>>>>>> 14509f8e
                 Clopper-Pearson intervals (default)
             min_ratio: minimal q-ratio (K_{i+1} / K_i) for FindNextK
             a_factory: the A operator, specifying the QAE problem
@@ -119,24 +71,18 @@
         Raises:
             AquaError: if the method to compute the confidence intervals is not supported
         """
+        # validate ranges of input arguments
         validate_range('epsilon', epsilon, 0, 0.5)
         validate_range('alpha', alpha, 0, 1)
-        validate_in_set('ci_method', ci_method, {'chernoff', 'beta'})
+        validate_in_set('confint_method', confint_method, {'chernoff', 'beta'})
+
         super().__init__(a_factory, q_factory, i_objective)
 
         # store parameters
         self._epsilon = epsilon
         self._alpha = alpha
         self._min_ratio = min_ratio
-<<<<<<< HEAD
-
-        if confint_method in ['chernoff', 'beta']:
-            self._confint_method = confint_method
-        else:
-            raise AquaError('invalid method to compute confidence intervals')
-=======
-        self._ci_method = ci_method
->>>>>>> 14509f8e
+        self._confint_method = confint_method
 
         # results dictionary
         self._ret = {}
@@ -334,8 +280,8 @@
         num_one_shots = []
 
         # maximum number of rounds
-        max_rounds = int(np.log(self._min_ratio * np.pi / 8
-                                / self._epsilon) / np.log(self._min_ratio)) + 1
+        max_rounds = int(np.log(self._min_ratio * np.pi / 8 /
+                                self._epsilon) / np.log(self._min_ratio)) + 1
         upper_half_circle = True  # initially theta is in the upper half-circle
 
         # for statevector we can directly return the probability to measure 1
