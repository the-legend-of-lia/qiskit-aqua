# -*- coding: utf-8 -*-

# This code is part of Qiskit.
#
# (C) Copyright IBM 2018, 2019.
#
# This code is licensed under the Apache License, Version 2.0. You may
# obtain a copy of this license in the LICENSE.txt file in the root directory
# of this source tree or at http://www.apache.org/licenses/LICENSE-2.0.
#
# Any modifications or derivative works of this code must retain this
# copyright notice, and modified files need to carry a notice indicating
# that they have been altered from the originals.

"""
This module contains the definition of a base class for univariate distributions.
"""

from abc import ABC
import numpy as np

from qiskit.aqua import AquaError, Pluggable
from qiskit.aqua.components.initial_states import Custom
from .uncertainty_model import UncertaintyModel


class UnivariateDistribution(UncertaintyModel, ABC):
    """
    This module contains the definition of a base class for univariate distributions.
    (Interface for discrete bounded uncertainty models assuming an equidistant grid)
    """

    @classmethod
    def get_section_key_name(cls):
        return Pluggable.SECTION_KEY_UNIVARIATE_DIST

<<<<<<< HEAD
    def __init__(self, num_target_qubits, probabilities, low=0, high=1):
        r"""
=======
    def __init__(self, num_target_qubits, probabilities=None, low=0, high=1):
        """
>>>>>>> be8525dc
        Abstract univariate distribution class

        Args:
            num_target_qubits (int): number of qubits it acts on
            probabilities (Union(list, numpy.ndarray)):  probabilities for different states
            low (float): lower bound, i.e., the value corresponding to \|0...0>
                         (assuming an equidistant grid)
            high (float): upper bound, i.e., the value corresponding to \|1...1>
                          (assuming an equidistant grid)
        Raises:
            AquaError: num qubits and length of probabilities vector do not match
        """
        super().__init__(num_target_qubits)
        self._num_values = 2 ** self.num_target_qubits
        self._probabilities = np.array(probabilities)
        self._low = low
        self._high = high
        self._values = np.linspace(low, high, self.num_values)
        if probabilities is not None:
            if self.num_values != len(probabilities):
                raise AquaError('num qubits and length of probabilities vector do not match!')

    @property
    def low(self):
        """ returns low """
        return self._low

    @property
    def high(self):
        """ returns high """
        return self._high

    @property
    def num_values(self):
        """ returns number of values """
        return self._num_values

    @property
    def values(self):
        """ returns values """
        return self._values

    @property
    def probabilities(self):
        """ returns probabilities """
        return self._probabilities

    def build(self, qc, q, q_ancillas=None, params=None):
        """ build """
        custom_state = Custom(self.num_target_qubits, state_vector=np.sqrt(self.probabilities))
        qc.extend(custom_state.construct_circuit('circuit', q))

    @staticmethod
    def pdf_to_probabilities(pdf, low, high, num_values):
        """
        Takes a probability density function (pdf), and returns a truncated and
        discretized array of probabilities corresponding to it

        Args:
            pdf (function): probability density function
            low (float): lower bound of equidistant grid
            high (float): upper bound of equidistant grid
            num_values (int): number of grid points

        Returns:
            list: array of probabilities
        """
        probabilities = np.zeros(num_values)
        values = np.linspace(low, high, num_values)
        total = 0
        for i, _ in enumerate(values):
            probabilities[i] = pdf(values[i])
            total += probabilities[i]
        probabilities /= total
        return probabilities, values<|MERGE_RESOLUTION|>--- conflicted
+++ resolved
@@ -34,13 +34,8 @@
     def get_section_key_name(cls):
         return Pluggable.SECTION_KEY_UNIVARIATE_DIST
 
-<<<<<<< HEAD
-    def __init__(self, num_target_qubits, probabilities, low=0, high=1):
+    def __init__(self, num_target_qubits, probabilities=None, low=0, high=1):
         r"""
-=======
-    def __init__(self, num_target_qubits, probabilities=None, low=0, high=1):
-        """
->>>>>>> be8525dc
         Abstract univariate distribution class
 
         Args:
